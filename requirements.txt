# Install these dependencies using
# python -m pip install -r requirements.txt

# We currently recommend Python 3.6 or above.

# core dependencies
torch==1.7.0
numpy==1.19.0

# utils
torchvision==0.8.1
torchsummary==1.5.0
yacs==0.1.7

# Needed only for graph
ogb==1.2.0

# Needed only for torch-geometric
# torch-cluster and following won't install unless
# torch is already installed;
# please install with
# python -m pip install torch-cluster torch-scatter torch-sparse torch-spline
# if you need it
# torch-cluster==1.5.4
# torch-scatter==2.0.4
# torch-sparse==0.6.5
# torch-spline-conv==1.2.0
torch-geometric==1.5.0

<<<<<<< HEAD
# For MPCA
scikit-learn
=======
# Need to specify version
pytorch-lightning
scikit-image
>>>>>>> a10c8515
tensorly<|MERGE_RESOLUTION|>--- conflicted
+++ resolved
@@ -27,12 +27,10 @@
 # torch-spline-conv==1.2.0
 torch-geometric==1.5.0
 
-<<<<<<< HEAD
 # For MPCA
 scikit-learn
-=======
+
 # Need to specify version
 pytorch-lightning
 scikit-image
->>>>>>> a10c8515
 tensorly