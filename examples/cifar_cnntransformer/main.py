--- conflicted
+++ resolved
@@ -59,13 +59,8 @@
     net = get_model(cfg)
     net = net.to(device)
 
-<<<<<<< HEAD
-    model_stats = summary(net, (3, 32, 32), depth=10)
-    logger.info("\n" + str(model_stats))
-=======
     model_stats = summary(net, (3, 32, 32))
     logger.info('\n'+str(model_stats))
->>>>>>> 1a2602e2
 
     if device == "cuda":
         net = torch.nn.DataParallel(net)
